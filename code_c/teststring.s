	.text
	.syntax unified
	.eabi_attribute	67, "2.09"
	.cpu	cortex-m0
	.eabi_attribute	6, 12
	.eabi_attribute	7, 77
	.eabi_attribute	8, 0
	.eabi_attribute	9, 1
	.eabi_attribute	34, 0
	.eabi_attribute	17, 1
	.eabi_attribute	20, 1
	.eabi_attribute	21, 1
	.eabi_attribute	23, 3
	.eabi_attribute	24, 1
	.eabi_attribute	25, 1
	.eabi_attribute	38, 1
	.eabi_attribute	18, 4
	.eabi_attribute	26, 2
	.eabi_attribute	14, 0
	.file	"teststring.c"
	.globl	run
	.p2align	1
	.type	run,%function
	.code	16
	.thumb_func
run:
	.fnstart
	.save	{r5, r6, r7, lr}
	push	{r5, r6, r7, lr}
	.setfp	r7, sp, #8
	add	r7, sp, #8
	.pad	#152
	sub	sp, #152
	@APP
	sub	sp, #508
	@NO_APP
	@APP
	sub	sp, #452
	@NO_APP
	movs	r0, #0
	str	r0, [sp, #64]
	ldr	r1, [sp, #64]
	adds	r2, r1, #1
	str	r2, [sp, #64]
	movs	r2, #86
	@APP
	adds	r6, r1, #0
.Ltmp0:
	beq	.Ltmp1

	subs	r6, #1
	add	sp, #4
	bne	.Ltmp0
.Ltmp1:
	str	r2, [sp]
	adds	r6, r1, #0
.Ltmp2:
	beq	.Ltmp3
	subs	r6, #1
	sub	sp, #4
	bne	.Ltmp2
.Ltmp3:

	@NO_APP
	ldr	r1, [sp, #64]
	adds	r2, r1, #1
	str	r2, [sp, #64]
	movs	r2, #105
	@APP
	adds	r6, r1, #0
.Ltmp4:
	beq	.Ltmp5

	subs	r6, #1
	add	sp, #4
	bne	.Ltmp4
.Ltmp5:
	str	r2, [sp]
	adds	r6, r1, #0
.Ltmp6:
	beq	.Ltmp7
	subs	r6, #1
	sub	sp, #4
	bne	.Ltmp6
.Ltmp7:

	@NO_APP
	ldr	r1, [sp, #64]
	adds	r2, r1, #1
	str	r2, [sp, #64]
	movs	r2, #118
	@APP
	adds	r6, r1, #0
.Ltmp8:
	beq	.Ltmp9

	subs	r6, #1
	add	sp, #4
	bne	.Ltmp8
.Ltmp9:
	str	r2, [sp]
	adds	r6, r1, #0
.Ltmp10:
	beq	.Ltmp11
	subs	r6, #1
	sub	sp, #4
	bne	.Ltmp10
.Ltmp11:

	@NO_APP
	ldr	r1, [sp, #64]
	adds	r2, r1, #1
	str	r2, [sp, #64]
	movs	r2, #101
	@APP
	adds	r6, r1, #0
.Ltmp12:
	beq	.Ltmp13

	subs	r6, #1
	add	sp, #4
	bne	.Ltmp12
.Ltmp13:
	str	r2, [sp]
	adds	r6, r1, #0
.Ltmp14:
	beq	.Ltmp15
	subs	r6, #1
	sub	sp, #4
	bne	.Ltmp14
.Ltmp15:

	@NO_APP
	ldr	r1, [sp, #64]
	adds	r2, r1, #1
	str	r2, [sp, #64]
	movs	r2, #32
	@APP
	adds	r6, r1, #0
.Ltmp16:
	beq	.Ltmp17

	subs	r6, #1
	add	sp, #4
	bne	.Ltmp16
.Ltmp17:
	str	r2, [sp]
	adds	r6, r1, #0
.Ltmp18:
	beq	.Ltmp19
	subs	r6, #1
	sub	sp, #4
	bne	.Ltmp18
.Ltmp19:

	@NO_APP
	ldr	r1, [sp, #64]
	adds	r2, r1, #1
	str	r2, [sp, #64]
	movs	r2, #80
	@APP
	adds	r6, r1, #0
.Ltmp20:
	beq	.Ltmp21

	subs	r6, #1
	add	sp, #4
	bne	.Ltmp20
.Ltmp21:
	str	r2, [sp]
	adds	r6, r1, #0
.Ltmp22:
	beq	.Ltmp23
	subs	r6, #1
	sub	sp, #4
	bne	.Ltmp22
.Ltmp23:

	@NO_APP
	ldr	r1, [sp, #64]
	adds	r2, r1, #1
	str	r2, [sp, #64]
	movs	r2, #65
	@APP
	adds	r6, r1, #0
.Ltmp24:
	beq	.Ltmp25

	subs	r6, #1
	add	sp, #4
	bne	.Ltmp24
.Ltmp25:
	str	r2, [sp]
	adds	r6, r1, #0
.Ltmp26:
	beq	.Ltmp27
	subs	r6, #1
	sub	sp, #4
	bne	.Ltmp26
.Ltmp27:

	@NO_APP
	ldr	r1, [sp, #64]
	adds	r2, r1, #1
	str	r2, [sp, #64]
	movs	r2, #82
	@APP
	adds	r6, r1, #0
.Ltmp28:
	beq	.Ltmp29

	subs	r6, #1
	add	sp, #4
	bne	.Ltmp28
.Ltmp29:
	str	r2, [sp]
	adds	r6, r1, #0
.Ltmp30:
	beq	.Ltmp31
	subs	r6, #1
	sub	sp, #4
	bne	.Ltmp30
.Ltmp31:

	@NO_APP
	ldr	r1, [sp, #64]
	adds	r2, r1, #1
	str	r2, [sp, #64]
	movs	r2, #77
	@APP
	adds	r6, r1, #0
.Ltmp32:
	beq	.Ltmp33

	subs	r6, #1
	add	sp, #4
	bne	.Ltmp32
.Ltmp33:
	str	r2, [sp]
	adds	r6, r1, #0
.Ltmp34:
	beq	.Ltmp35
	subs	r6, #1
	sub	sp, #4
	bne	.Ltmp34
.Ltmp35:

	@NO_APP
	ldr	r1, [sp, #64]
	adds	r2, r1, #1
	str	r2, [sp, #64]
	movs	r2, #10
	@APP
	adds	r6, r1, #0
.Ltmp36:
	beq	.Ltmp37

	subs	r6, #1
	add	sp, #4
	bne	.Ltmp36
.Ltmp37:
	str	r2, [sp]
	adds	r6, r1, #0
.Ltmp38:
	beq	.Ltmp39
	subs	r6, #1
	sub	sp, #4
	bne	.Ltmp38
.Ltmp39:

	@NO_APP
	ldr	r1, [sp, #64]
	@APP
	adds	r6, r1, #0
.Ltmp40:
	beq	.Ltmp41

	subs	r6, #1
	add	sp, #4
	bne	.Ltmp40
.Ltmp41:
	str	r0, [sp]
	adds	r6, r1, #0
.Ltmp42:
	beq	.Ltmp43
	subs	r6, #1
	sub	sp, #4
	bne	.Ltmp42
.Ltmp43:

	@NO_APP
	b	.LBB0_1
.LBB0_1:
	movs	r0, #4
	str	r0, [sp, #84]
	movs	r0, #1
	str	r0, [sp, #80]
	b	.LBB0_2
.LBB0_2:
	ldr	r0, [sp, #80]
	cmp	r0, #0
	beq	.LBB0_7
	b	.LBB0_3
.LBB0_3:
	ldr	r0, [sp, #84]
	@APP
	adds	r6, r0, #0
.Ltmp44:
	beq	.Ltmp45

	subs	r6, #1
	add	sp, #4
	bne	.Ltmp44
.Ltmp45:
	ldr	r1, [sp]
	adds	r6, r0, #0
.Ltmp46:
	beq	.Ltmp47
	subs	r6, #1
	sub	sp, #4
	bne	.Ltmp46
.Ltmp47:

	@NO_APP
	str	r1, [sp, #80]
	b	.LBB0_4
.LBB0_4:
	ldr	r0, [sp, #80]
	str	r0, [sp, #88]
	b	.LBB0_5
.LBB0_5:
	b	.LBB0_6
.LBB0_6:
	ldr	r0, [sp, #84]
	adds	r0, r0, #1
	str	r0, [sp, #84]
	b	.LBB0_2
.LBB0_7:
	b	.LBB0_8
.LBB0_8:
	b	.LBB0_9
.LBB0_9:
	movs	r0, #0
	str	r0, [sp, #84]
	movs	r0, #1
	str	r0, [sp, #80]
	b	.LBB0_10
.LBB0_10:
	ldr	r0, [sp, #80]
	cmp	r0, #0
	beq	.LBB0_15
	b	.LBB0_11
.LBB0_11:
	ldr	r0, [sp, #84]
	@APP
	adds	r6, r0, #0
.Ltmp48:
	beq	.Ltmp49
	subs	r6, #1
	add	sp, #4
	bne	.Ltmp48
.Ltmp49:
	ldr	r1, [sp]
	adds	r6, r0, #0
.Ltmp50:
	beq	.Ltmp51
	subs	r6, #1
	sub	sp, #4
	bne	.Ltmp50
.Ltmp51:

	@NO_APP
	str	r1, [sp, #80]
	b	.LBB0_12
.LBB0_12:
	ldr	r0, [sp, #80]
	str	r0, [sp, #88]
	b	.LBB0_13
.LBB0_13:
	b	.LBB0_14
.LBB0_14:
	ldr	r0, [sp, #84]
	adds	r0, r0, #1
	str	r0, [sp, #84]
	b	.LBB0_10
.LBB0_15:
	b	.LBB0_16
.LBB0_16:
	b	.LBB0_17
.LBB0_17:
	movs	r0, #112
	str	r0, [sp, #88]
	b	.LBB0_18
.LBB0_18:
	b	.LBB0_19
.LBB0_19:
	movs	r0, #111
	str	r0, [sp, #88]
	b	.LBB0_20
.LBB0_20:
	b	.LBB0_21
.LBB0_21:
	movs	r0, #115
	str	r0, [sp, #88]
	b	.LBB0_22
.LBB0_22:
	b	.LBB0_23
.LBB0_23:
<<<<<<< HEAD
	movs	r0, #118
	@APP
	movs	r6, #0
	mvns	r1, r6
.Ltmp48:
	ldr	r5, [sp]
	cmp	r5, #0
	beq	.Ltmp49
	cmp	r5, r0
	beq	.Ltmp50
	adds	r6, #1
	add	sp, #4
	b	.Ltmp48
.Ltmp50:
	adds	r1, r6, #0
.Ltmp49:
	adds	r6, #0
.Ltmp51:
	beq	.Ltmp52
	subs	r6, #1
	sub	sp, #4
	bne	.Ltmp51
.Ltmp52:

	@NO_APP
	str	r1, [sp, #92]
	b	.LBB0_24
.LBB0_24:
	b	.LBB0_25
.LBB0_25:
=======
	movs	r0, #40
	str	r0, [sp, #88]
	b	.LBB0_24
.LBB0_24:
	b	.LBB0_25
.LBB0_25:
	movs	r0, #118
	str	r0, [sp, #88]
	b	.LBB0_26
.LBB0_26:
	b	.LBB0_27
.LBB0_27:
	movs	r0, #41
	str	r0, [sp, #88]
	b	.LBB0_28
.LBB0_28:
	b	.LBB0_29
.LBB0_29:
	movs	r0, #61
	str	r0, [sp, #88]
	b	.LBB0_30
.LBB0_30:
	b	.LBB0_31
.LBB0_31:
	movs	r0, #0
	mvns	r1, r0
	str	r1, [sp, #92]
	str	r0, [sp, #84]
	movs	r0, #1
	str	r0, [sp, #80]
	b	.LBB0_32
.LBB0_32:
	ldr	r0, [sp, #80]
	cmp	r0, #0
	beq	.LBB0_37
	b	.LBB0_33
.LBB0_33:
	ldr	r0, [sp, #84]
	@APP
	adds	r6, r0, #0
.Ltmp52:
	beq	.Ltmp53
	subs	r6, #1
	add	sp, #4
	bne	.Ltmp52
.Ltmp53:
	ldr	r1, [sp]
	adds	r6, r0, #0
.Ltmp54:
	beq	.Ltmp55
	subs	r6, #1
	sub	sp, #4
	bne	.Ltmp54
.Ltmp55:

	@NO_APP
	str	r1, [sp, #80]
	ldr	r0, [sp, #80]
	cmp	r0, #118
	bne	.LBB0_35
	b	.LBB0_34
.LBB0_34:
	ldr	r0, [sp, #84]
	str	r0, [sp, #92]
	b	.LBB0_37
.LBB0_35:
	b	.LBB0_36
.LBB0_36:
	ldr	r0, [sp, #84]
	adds	r0, r0, #1
	str	r0, [sp, #84]
	b	.LBB0_32
.LBB0_37:
	b	.LBB0_38
.LBB0_38:
	b	.LBB0_39
.LBB0_39:
>>>>>>> dea52ace
	ldr	r0, [sp, #132]
	str	r0, [sp, #84]
	ldr	r0, [sp, #84]
	cmp	r0, #0
<<<<<<< HEAD
	bne	.LBB0_29
	b	.LBB0_26
.LBB0_26:
	b	.LBB0_27
.LBB0_27:
	movs	r0, #48
	str	r0, [sp, #88]
	b	.LBB0_28
.LBB0_28:
	b	.LBB0_45
.LBB0_29:
	ldr	r0, [sp, #92]
	cmp	r0, #0
	bge	.LBB0_33
	b	.LBB0_30
.LBB0_30:
	b	.LBB0_31
.LBB0_31:
	movs	r0, #45
	str	r0, [sp, #88]
	b	.LBB0_32
.LBB0_32:
=======
	bne	.LBB0_43
	b	.LBB0_40
.LBB0_40:
	b	.LBB0_41
.LBB0_41:
	movs	r0, #48
	str	r0, [sp, #88]
	b	.LBB0_42
.LBB0_42:
	b	.LBB0_59
.LBB0_43:
	ldr	r0, [sp, #92]
	cmp	r0, #0
	bge	.LBB0_47
	b	.LBB0_44
.LBB0_44:
	b	.LBB0_45
.LBB0_45:
	movs	r0, #45
	str	r0, [sp, #88]
	b	.LBB0_46
.LBB0_46:
>>>>>>> dea52ace
	ldr	r0, [sp, #92]
	rsbs	r0, r0, #0
	str	r0, [sp, #92]
	ldr	r0, [sp, #132]
	str	r0, [sp, #84]
<<<<<<< HEAD
	b	.LBB0_33
.LBB0_33:
	movs	r0, #0
	str	r0, [sp, #80]
	str	r0, [sp, #76]
	b	.LBB0_34
.LBB0_34:
	ldr	r0, [sp, #76]
	cmp	r0, #7
	bhi	.LBB0_44
	b	.LBB0_35
.LBB0_35:
=======
	b	.LBB0_47
.LBB0_47:
	movs	r0, #0
	str	r0, [sp, #80]
	str	r0, [sp, #76]
	b	.LBB0_48
.LBB0_48:
	ldr	r0, [sp, #76]
	cmp	r0, #7
	bhi	.LBB0_58
	b	.LBB0_49
.LBB0_49:
>>>>>>> dea52ace
	ldr	r0, [sp, #84]
	movs	r1, #15
	ands	r0, r1
	str	r0, [sp, #72]
	ldr	r0, [sp, #84]
	lsrs	r0, r0, #4
	str	r0, [sp, #84]
	ldr	r0, [sp, #80]
	cmp	r0, #0
<<<<<<< HEAD
	bne	.LBB0_40
	b	.LBB0_36
.LBB0_36:
	ldr	r0, [sp, #72]
	cmp	r0, #0
	beq	.LBB0_38
	b	.LBB0_37
.LBB0_37:
	movs	r0, #1
	str	r0, [sp, #80]
	b	.LBB0_39
.LBB0_38:
	b	.LBB0_43
.LBB0_39:
	b	.LBB0_40
.LBB0_40:
	b	.LBB0_41
.LBB0_41:
	ldr	r0, [sp, #72]
	adds	r0, #48
	str	r0, [sp, #88]
	b	.LBB0_42
.LBB0_42:
	b	.LBB0_43
.LBB0_43:
	ldr	r0, [sp, #76]
	adds	r0, r0, #1
	str	r0, [sp, #76]
	b	.LBB0_34
.LBB0_44:
	b	.LBB0_45
.LBB0_45:
	b	.LBB0_46
.LBB0_46:
	movs	r0, #10
	str	r0, [sp, #88]
	b	.LBB0_47
.LBB0_47:
	b	.LBB0_48
.LBB0_48:
	movs	r0, #112
	str	r0, [sp, #88]
	b	.LBB0_49
.LBB0_49:
	b	.LBB0_50
.LBB0_50:
	movs	r0, #111
	str	r0, [sp, #88]
	b	.LBB0_51
.LBB0_51:
	b	.LBB0_52
.LBB0_52:
	movs	r0, #115
	str	r0, [sp, #88]
=======
	bne	.LBB0_54
	b	.LBB0_50
.LBB0_50:
	ldr	r0, [sp, #72]
	cmp	r0, #0
	beq	.LBB0_52
	b	.LBB0_51
.LBB0_51:
	movs	r0, #1
	str	r0, [sp, #80]
>>>>>>> dea52ace
	b	.LBB0_53
.LBB0_52:
	b	.LBB0_57
.LBB0_53:
	b	.LBB0_54
.LBB0_54:
<<<<<<< HEAD
	movs	r0, #40
	str	r0, [sp, #88]
=======
>>>>>>> dea52ace
	b	.LBB0_55
.LBB0_55:
	ldr	r0, [sp, #72]
	adds	r0, #48
	str	r0, [sp, #88]
	b	.LBB0_56
.LBB0_56:
	b	.LBB0_57
.LBB0_57:
	ldr	r0, [sp, #76]
	adds	r0, r0, #1
	str	r0, [sp, #76]
	b	.LBB0_48
.LBB0_58:
<<<<<<< HEAD
	movs	r0, #41
	str	r0, [sp, #88]
=======
>>>>>>> dea52ace
	b	.LBB0_59
.LBB0_59:
	b	.LBB0_60
.LBB0_60:
<<<<<<< HEAD
	movs	r0, #61
=======
	movs	r0, #10
>>>>>>> dea52ace
	str	r0, [sp, #88]
	b	.LBB0_61
.LBB0_61:
	b	.LBB0_62
.LBB0_62:
<<<<<<< HEAD
	movs	r0, #111
	@APP
	movs	r6, #0
	mvns	r1, r6
.Ltmp53:
	ldr	r5, [sp]
	cmp	r5, #0
	beq	.Ltmp54
	cmp	r5, r0
	beq	.Ltmp55
	adds	r6, #1
	add	sp, #4
	b	.Ltmp53
.Ltmp55:
	adds	r1, r6, #0
.Ltmp54:
	adds	r6, #0
.Ltmp56:
	beq	.Ltmp57
	subs	r6, #1
	sub	sp, #4
	bne	.Ltmp56
.Ltmp57:

	@NO_APP
	str	r1, [sp, #92]
=======
	movs	r0, #112
	str	r0, [sp, #88]
>>>>>>> dea52ace
	b	.LBB0_63
.LBB0_63:
	b	.LBB0_64
.LBB0_64:
<<<<<<< HEAD
	ldr	r0, [sp, #132]
	str	r0, [sp, #84]
	ldr	r0, [sp, #84]
	cmp	r0, #0
	bne	.LBB0_68
=======
	movs	r0, #111
	str	r0, [sp, #88]
>>>>>>> dea52ace
	b	.LBB0_65
.LBB0_65:
	b	.LBB0_66
.LBB0_66:
<<<<<<< HEAD
	movs	r0, #48
=======
	movs	r0, #115
>>>>>>> dea52ace
	str	r0, [sp, #88]
	b	.LBB0_67
.LBB0_67:
	b	.LBB0_84
.LBB0_68:
<<<<<<< HEAD
	ldr	r0, [sp, #92]
	cmp	r0, #0
	bge	.LBB0_72
=======
	movs	r0, #40
	str	r0, [sp, #88]
>>>>>>> dea52ace
	b	.LBB0_69
.LBB0_69:
	b	.LBB0_70
.LBB0_70:
<<<<<<< HEAD
	movs	r0, #45
	str	r0, [sp, #88]
	b	.LBB0_71
.LBB0_71:
	ldr	r0, [sp, #92]
	rsbs	r0, r0, #0
	str	r0, [sp, #92]
	ldr	r0, [sp, #132]
	str	r0, [sp, #84]
	b	.LBB0_72
.LBB0_72:
	movs	r0, #0
	str	r0, [sp, #80]
	str	r0, [sp, #76]
	b	.LBB0_73
.LBB0_73:
	ldr	r0, [sp, #76]
	cmp	r0, #7
	bhi	.LBB0_83
	b	.LBB0_74
.LBB0_74:
=======
	movs	r0, #111
	str	r0, [sp, #88]
	b	.LBB0_71
.LBB0_71:
	b	.LBB0_72
.LBB0_72:
	movs	r0, #41
	str	r0, [sp, #88]
	b	.LBB0_73
.LBB0_73:
	b	.LBB0_74
.LBB0_74:
	movs	r0, #61
	str	r0, [sp, #88]
	b	.LBB0_75
.LBB0_75:
	b	.LBB0_76
.LBB0_76:
	movs	r0, #0
	mvns	r1, r0
	str	r1, [sp, #92]
	str	r0, [sp, #84]
	movs	r0, #1
	str	r0, [sp, #80]
	b	.LBB0_77
.LBB0_77:
	ldr	r0, [sp, #80]
	cmp	r0, #0
	beq	.LBB0_82
	b	.LBB0_78
.LBB0_78:
	ldr	r0, [sp, #84]
	@APP
	adds	r6, r0, #0
.Ltmp56:
	beq	.Ltmp57
	subs	r6, #1
	add	sp, #4
	bne	.Ltmp56
.Ltmp57:
	ldr	r1, [sp]
	adds	r6, r0, #0
.Ltmp58:
	beq	.Ltmp59
	subs	r6, #1
	sub	sp, #4
	bne	.Ltmp58
.Ltmp59:

	@NO_APP
	str	r1, [sp, #80]
	ldr	r0, [sp, #80]
	cmp	r0, #111
	bne	.LBB0_80
	b	.LBB0_79
.LBB0_79:
	ldr	r0, [sp, #84]
	str	r0, [sp, #92]
	b	.LBB0_82
.LBB0_80:
	b	.LBB0_81
.LBB0_81:
>>>>>>> dea52ace
	ldr	r0, [sp, #84]
	movs	r1, #15
	ands	r0, r1
	str	r0, [sp, #72]
	ldr	r0, [sp, #84]
	lsrs	r0, r0, #4
	str	r0, [sp, #84]
<<<<<<< HEAD
	ldr	r0, [sp, #80]
	cmp	r0, #0
	bne	.LBB0_79
	b	.LBB0_75
.LBB0_75:
	ldr	r0, [sp, #72]
	cmp	r0, #0
	beq	.LBB0_77
	b	.LBB0_76
.LBB0_76:
	movs	r0, #1
	str	r0, [sp, #80]
	b	.LBB0_78
.LBB0_77:
	b	.LBB0_82
.LBB0_78:
	b	.LBB0_79
.LBB0_79:
	b	.LBB0_80
.LBB0_80:
	ldr	r0, [sp, #72]
	adds	r0, #48
	str	r0, [sp, #88]
	b	.LBB0_81
.LBB0_81:
	b	.LBB0_82
.LBB0_82:
	ldr	r0, [sp, #76]
	adds	r0, r0, #1
	str	r0, [sp, #76]
	b	.LBB0_73
.LBB0_83:
	b	.LBB0_84
.LBB0_84:
	b	.LBB0_85
.LBB0_85:
	movs	r0, #10
	str	r0, [sp, #88]
	b	.LBB0_86
.LBB0_86:
	b	.LBB0_87
.LBB0_87:
	movs	r0, #115
	str	r0, [sp, #88]
	b	.LBB0_88
.LBB0_88:
	b	.LBB0_89
.LBB0_89:
	movs	r0, #105
	str	r0, [sp, #88]
	b	.LBB0_90
.LBB0_90:
	b	.LBB0_91
.LBB0_91:
	movs	r0, #122
	str	r0, [sp, #88]
	b	.LBB0_92
.LBB0_92:
	b	.LBB0_93
.LBB0_93:
	movs	r0, #101
	str	r0, [sp, #88]
	b	.LBB0_94
.LBB0_94:
	b	.LBB0_95
.LBB0_95:
	movs	r0, #61
	str	r0, [sp, #88]
	b	.LBB0_96
.LBB0_96:
	b	.LBB0_97
.LBB0_97:
=======
	b	.LBB0_77
.LBB0_82:
	b	.LBB0_83
.LBB0_83:
	b	.LBB0_84
.LBB0_84:
	ldr	r0, [sp, #132]
	str	r0, [sp, #84]
	ldr	r0, [sp, #84]
	cmp	r0, #0
	bne	.LBB0_88
	b	.LBB0_85
.LBB0_85:
	b	.LBB0_86
.LBB0_86:
	movs	r0, #48
	str	r0, [sp, #88]
	b	.LBB0_87
.LBB0_87:
	b	.LBB0_104
.LBB0_88:
	ldr	r0, [sp, #92]
	cmp	r0, #0
	bge	.LBB0_92
	b	.LBB0_89
.LBB0_89:
	b	.LBB0_90
.LBB0_90:
	movs	r0, #45
	str	r0, [sp, #88]
	b	.LBB0_91
.LBB0_91:
	ldr	r0, [sp, #92]
	rsbs	r0, r0, #0
	str	r0, [sp, #92]
	ldr	r0, [sp, #132]
	str	r0, [sp, #84]
	b	.LBB0_92
.LBB0_92:
	movs	r0, #0
	str	r0, [sp, #80]
	str	r0, [sp, #76]
	b	.LBB0_93
.LBB0_93:
	ldr	r0, [sp, #76]
	cmp	r0, #7
	bhi	.LBB0_103
	b	.LBB0_94
.LBB0_94:
	ldr	r0, [sp, #84]
	movs	r1, #15
	ands	r0, r1
	str	r0, [sp, #72]
	ldr	r0, [sp, #84]
	lsrs	r0, r0, #4
	str	r0, [sp, #84]
	ldr	r0, [sp, #80]
	cmp	r0, #0
	bne	.LBB0_99
	b	.LBB0_95
.LBB0_95:
	ldr	r0, [sp, #72]
	cmp	r0, #0
	beq	.LBB0_97
	b	.LBB0_96
.LBB0_96:
	movs	r0, #1
	str	r0, [sp, #80]
	b	.LBB0_98
.LBB0_97:
	b	.LBB0_102
.LBB0_98:
	b	.LBB0_99
.LBB0_99:
	b	.LBB0_100
.LBB0_100:
	ldr	r0, [sp, #72]
	adds	r0, #48
	str	r0, [sp, #88]
	b	.LBB0_101
.LBB0_101:
	b	.LBB0_102
.LBB0_102:
	ldr	r0, [sp, #76]
	adds	r0, r0, #1
	str	r0, [sp, #76]
	b	.LBB0_93
.LBB0_103:
	b	.LBB0_104
.LBB0_104:
	b	.LBB0_105
.LBB0_105:
	movs	r0, #10
	str	r0, [sp, #88]
	b	.LBB0_106
.LBB0_106:
	b	.LBB0_107
.LBB0_107:
	movs	r0, #115
	str	r0, [sp, #88]
	b	.LBB0_108
.LBB0_108:
	b	.LBB0_109
.LBB0_109:
	movs	r0, #105
	str	r0, [sp, #88]
	b	.LBB0_110
.LBB0_110:
	b	.LBB0_111
.LBB0_111:
	movs	r0, #122
	str	r0, [sp, #88]
	b	.LBB0_112
.LBB0_112:
	b	.LBB0_113
.LBB0_113:
	movs	r0, #101
	str	r0, [sp, #88]
	b	.LBB0_114
.LBB0_114:
	b	.LBB0_115
.LBB0_115:
	movs	r0, #61
	str	r0, [sp, #88]
	b	.LBB0_116
.LBB0_116:
	b	.LBB0_117
.LBB0_117:
>>>>>>> dea52ace
	movs	r0, #0
	str	r0, [sp, #84]
	movs	r0, #1
	str	r0, [sp, #80]
<<<<<<< HEAD
	b	.LBB0_98
.LBB0_98:
	ldr	r0, [sp, #80]
	cmp	r0, #0
	beq	.LBB0_101
	b	.LBB0_99
.LBB0_99:
	ldr	r0, [sp, #84]
	@APP
	adds	r6, r0, #0
.Ltmp58:
	beq	.Ltmp59

	subs	r6, #1
	add	sp, #4
	bne	.Ltmp58
.Ltmp59:
	ldr	r1, [sp]
	adds	r6, r0, #0
.Ltmp60:
	beq	.Ltmp61
	subs	r6, #1
	sub	sp, #4
	bne	.Ltmp60
.Ltmp61:

	@NO_APP
	str	r1, [sp, #80]
	b	.LBB0_100
.LBB0_100:
	ldr	r0, [sp, #84]
	adds	r0, r0, #1
	str	r0, [sp, #84]
	b	.LBB0_98
.LBB0_101:
	ldr	r0, [sp, #84]
	subs	r0, r0, #1
	str	r0, [sp, #92]
	b	.LBB0_102
.LBB0_102:
	b	.LBB0_103
.LBB0_103:
=======
	b	.LBB0_118
.LBB0_118:
	ldr	r0, [sp, #80]
	cmp	r0, #0
	beq	.LBB0_121
	b	.LBB0_119
.LBB0_119:
	ldr	r0, [sp, #84]
	@APP
	adds	r6, r0, #0
.Ltmp60:
	beq	.Ltmp61
	subs	r6, #1
	add	sp, #4
	bne	.Ltmp60
.Ltmp61:
	ldr	r1, [sp]
	adds	r6, r0, #0
.Ltmp62:
	beq	.Ltmp63
	subs	r6, #1
	sub	sp, #4
	bne	.Ltmp62
.Ltmp63:

	@NO_APP
	str	r1, [sp, #80]
	b	.LBB0_120
.LBB0_120:
	ldr	r0, [sp, #84]
	adds	r0, r0, #1
	str	r0, [sp, #84]
	b	.LBB0_118
.LBB0_121:
	ldr	r0, [sp, #84]
	subs	r0, r0, #1
	str	r0, [sp, #92]
	b	.LBB0_122
.LBB0_122:
	b	.LBB0_123
.LBB0_123:
>>>>>>> dea52ace
	ldr	r0, [sp, #132]
	str	r0, [sp, #84]
	ldr	r0, [sp, #84]
	cmp	r0, #0
<<<<<<< HEAD
	bne	.LBB0_107
	b	.LBB0_104
.LBB0_104:
	b	.LBB0_105
.LBB0_105:
	movs	r0, #48
	str	r0, [sp, #88]
	b	.LBB0_106
.LBB0_106:
	b	.LBB0_119
.LBB0_107:
	movs	r0, #0
	str	r0, [sp, #80]
	str	r0, [sp, #76]
	b	.LBB0_108
.LBB0_108:
	ldr	r0, [sp, #76]
	cmp	r0, #7
	bhi	.LBB0_118
	b	.LBB0_109
.LBB0_109:
=======
	bne	.LBB0_127
	b	.LBB0_124
.LBB0_124:
	b	.LBB0_125
.LBB0_125:
	movs	r0, #48
	str	r0, [sp, #88]
	b	.LBB0_126
.LBB0_126:
	b	.LBB0_139
.LBB0_127:
	movs	r0, #0
	str	r0, [sp, #80]
	str	r0, [sp, #76]
	b	.LBB0_128
.LBB0_128:
	ldr	r0, [sp, #76]
	cmp	r0, #7
	bhi	.LBB0_138
	b	.LBB0_129
.LBB0_129:
>>>>>>> dea52ace
	ldr	r0, [sp, #84]
	movs	r1, #15
	ands	r0, r1
	str	r0, [sp, #72]
	ldr	r0, [sp, #84]
	lsrs	r0, r0, #4
	str	r0, [sp, #84]
	ldr	r0, [sp, #80]
	cmp	r0, #0
<<<<<<< HEAD
	bne	.LBB0_114
	b	.LBB0_110
.LBB0_110:
	ldr	r0, [sp, #72]
	cmp	r0, #0
	beq	.LBB0_112
	b	.LBB0_111
.LBB0_111:
	movs	r0, #1
	str	r0, [sp, #80]
	b	.LBB0_113
.LBB0_112:
	b	.LBB0_117
.LBB0_113:
	b	.LBB0_114
.LBB0_114:
	b	.LBB0_115
.LBB0_115:
	ldr	r0, [sp, #72]
	adds	r0, #48
	str	r0, [sp, #88]
	b	.LBB0_116
.LBB0_116:
	b	.LBB0_117
.LBB0_117:
	ldr	r0, [sp, #76]
	adds	r0, r0, #1
	str	r0, [sp, #76]
	b	.LBB0_108
.LBB0_118:
	b	.LBB0_119
.LBB0_119:
	b	.LBB0_120
.LBB0_120:
	movs	r0, #10
	str	r0, [sp, #88]
	b	.LBB0_121
.LBB0_121:
	b	.LBB0_122
.LBB0_122:
=======
	bne	.LBB0_134
	b	.LBB0_130
.LBB0_130:
	ldr	r0, [sp, #72]
	cmp	r0, #0
	beq	.LBB0_132
	b	.LBB0_131
.LBB0_131:
	movs	r0, #1
	str	r0, [sp, #80]
	b	.LBB0_133
.LBB0_132:
	b	.LBB0_137
.LBB0_133:
	b	.LBB0_134
.LBB0_134:
	b	.LBB0_135
.LBB0_135:
	ldr	r0, [sp, #72]
	adds	r0, #48
	str	r0, [sp, #88]
	b	.LBB0_136
.LBB0_136:
	b	.LBB0_137
.LBB0_137:
	ldr	r0, [sp, #76]
	adds	r0, r0, #1
	str	r0, [sp, #76]
	b	.LBB0_128
.LBB0_138:
	b	.LBB0_139
.LBB0_139:
	b	.LBB0_140
.LBB0_140:
	movs	r0, #10
	str	r0, [sp, #88]
	b	.LBB0_141
.LBB0_141:
	b	.LBB0_142
.LBB0_142:
>>>>>>> dea52ace
	movs	r0, #0
	str	r0, [sp, #84]
	movs	r0, #1
	str	r0, [sp, #80]
<<<<<<< HEAD
	b	.LBB0_123
.LBB0_123:
	ldr	r0, [sp, #80]
	cmp	r0, #0
	beq	.LBB0_129
	b	.LBB0_124
.LBB0_124:
	ldr	r0, [sp, #84]
	@APP
	adds	r6, r0, #0
.Ltmp62:
	beq	.Ltmp63

	subs	r6, #1
	add	sp, #4
	bne	.Ltmp62
.Ltmp63:
	ldr	r1, [sp]
	adds	r6, r0, #0
.Ltmp64:
	beq	.Ltmp65
	subs	r6, #1
	sub	sp, #4
	bne	.Ltmp64
.Ltmp65:

	@NO_APP
	str	r1, [sp, #80]
	ldr	r0, [sp, #80]
	cmp	r0, #97
	blo	.LBB0_126
	b	.LBB0_125
.LBB0_125:
	ldr	r0, [sp, #80]
	cmp	r0, #123
	blo	.LBB0_127
	b	.LBB0_126
.LBB0_126:
	b	.LBB0_128
.LBB0_127:
	ldr	r0, [sp, #80]
	subs	r0, #32
	str	r0, [sp, #80]
=======
	b	.LBB0_143
.LBB0_143:
	ldr	r0, [sp, #80]
	cmp	r0, #0
	beq	.LBB0_149
	b	.LBB0_144
.LBB0_144:
>>>>>>> dea52ace
	ldr	r0, [sp, #84]
	@APP
	adds	r6, r0, #0
.Ltmp66:
	beq	.Ltmp67

	subs	r6, #1
	add	sp, #4
<<<<<<< HEAD
	bne	.Ltmp66
.Ltmp67:
	str	r1, [sp]
=======
	bne	.Ltmp64
.Ltmp65:
	ldr	r1, [sp]
>>>>>>> dea52ace
	adds	r6, r0, #0
.Ltmp68:
	beq	.Ltmp69
	subs	r6, #1
	sub	sp, #4
	bne	.Ltmp68
.Ltmp69:

	@NO_APP
<<<<<<< HEAD
	b	.LBB0_128
.LBB0_128:
	ldr	r0, [sp, #84]
	adds	r0, r0, #1
	str	r0, [sp, #84]
	b	.LBB0_123
.LBB0_129:
	b	.LBB0_130
.LBB0_130:
	b	.LBB0_131
.LBB0_131:
	movs	r0, #0
	str	r0, [sp, #84]
	movs	r0, #1
	str	r0, [sp, #80]
	b	.LBB0_132
.LBB0_132:
	ldr	r0, [sp, #80]
	cmp	r0, #0
	beq	.LBB0_137
	b	.LBB0_133
.LBB0_133:
=======
	str	r1, [sp, #80]
	ldr	r0, [sp, #80]
	cmp	r0, #97
	blo	.LBB0_146
	b	.LBB0_145
.LBB0_145:
	ldr	r0, [sp, #80]
	cmp	r0, #123
	blo	.LBB0_147
	b	.LBB0_146
.LBB0_146:
	b	.LBB0_148
.LBB0_147:
	ldr	r0, [sp, #80]
	subs	r0, #32
	str	r0, [sp, #80]
>>>>>>> dea52ace
	ldr	r0, [sp, #84]
	ldr	r1, [sp, #80]
	@APP
	adds	r6, r0, #0
.Ltmp70:
	beq	.Ltmp71

	subs	r6, #1
	add	sp, #4
<<<<<<< HEAD
	bne	.Ltmp70
.Ltmp71:
	ldr	r1, [sp]
=======
	bne	.Ltmp68
.Ltmp69:
	str	r1, [sp]
>>>>>>> dea52ace
	adds	r6, r0, #0
.Ltmp72:
	beq	.Ltmp73
	subs	r6, #1
	sub	sp, #4
	bne	.Ltmp72
.Ltmp73:

	@NO_APP
<<<<<<< HEAD
	str	r1, [sp, #80]
	b	.LBB0_134
.LBB0_134:
	ldr	r0, [sp, #80]
	str	r0, [sp, #88]
	b	.LBB0_135
.LBB0_135:
	b	.LBB0_136
.LBB0_136:
	ldr	r0, [sp, #84]
	adds	r0, r0, #1
	str	r0, [sp, #84]
	b	.LBB0_132
.LBB0_137:
	b	.LBB0_138
.LBB0_138:
	b	.LBB0_139
.LBB0_139:
=======
	b	.LBB0_148
.LBB0_148:
	ldr	r0, [sp, #84]
	adds	r0, r0, #1
	str	r0, [sp, #84]
	b	.LBB0_143
.LBB0_149:
	b	.LBB0_150
.LBB0_150:
	b	.LBB0_151
.LBB0_151:
>>>>>>> dea52ace
	movs	r0, #0
	str	r0, [sp, #84]
	movs	r0, #1
	str	r0, [sp, #80]
	b	.LBB0_140
.LBB0_140:
	ldr	r0, [sp, #80]
	cmp	r0, #0
<<<<<<< HEAD
	beq	.LBB0_146
	b	.LBB0_141
.LBB0_141:
=======
	beq	.LBB0_157
	b	.LBB0_153
.LBB0_153:
>>>>>>> dea52ace
	ldr	r0, [sp, #84]
	@APP
	adds	r6, r0, #0
.Ltmp74:
	beq	.Ltmp75

	subs	r6, #1
	add	sp, #4
	bne	.Ltmp74
.Ltmp75:
	ldr	r1, [sp]
	adds	r6, r0, #0
.Ltmp76:
	beq	.Ltmp77
	subs	r6, #1
	sub	sp, #4
	bne	.Ltmp76
.Ltmp77:

	@NO_APP
	str	r1, [sp, #80]
<<<<<<< HEAD
	ldr	r0, [sp, #80]
	cmp	r0, #65
	blo	.LBB0_143
	b	.LBB0_142
.LBB0_142:
	ldr	r0, [sp, #80]
	cmp	r0, #91
	blo	.LBB0_144
	b	.LBB0_143
.LBB0_143:
	b	.LBB0_145
.LBB0_144:
	ldr	r0, [sp, #80]
	adds	r0, #32
=======
	b	.LBB0_154
.LBB0_154:
	ldr	r0, [sp, #80]
	str	r0, [sp, #88]
	b	.LBB0_155
.LBB0_155:
	b	.LBB0_156
.LBB0_156:
	ldr	r0, [sp, #84]
	adds	r0, r0, #1
	str	r0, [sp, #84]
	b	.LBB0_152
.LBB0_157:
	b	.LBB0_158
.LBB0_158:
	b	.LBB0_159
.LBB0_159:
	movs	r0, #0
	str	r0, [sp, #84]
	movs	r0, #1
>>>>>>> dea52ace
	str	r0, [sp, #80]
	b	.LBB0_160
.LBB0_160:
	ldr	r0, [sp, #80]
	cmp	r0, #0
	beq	.LBB0_166
	b	.LBB0_161
.LBB0_161:
	ldr	r0, [sp, #84]
	@APP
	adds	r6, r0, #0
.Ltmp78:
	beq	.Ltmp79

	subs	r6, #1
	add	sp, #4
<<<<<<< HEAD
	bne	.Ltmp78
.Ltmp79:
	str	r1, [sp]
=======
	bne	.Ltmp76
.Ltmp77:
	ldr	r1, [sp]
>>>>>>> dea52ace
	adds	r6, r0, #0
.Ltmp80:
	beq	.Ltmp81
	subs	r6, #1
	sub	sp, #4
	bne	.Ltmp80
.Ltmp81:

	@NO_APP
<<<<<<< HEAD
	b	.LBB0_145
.LBB0_145:
	ldr	r0, [sp, #84]
	adds	r0, r0, #1
	str	r0, [sp, #84]
	b	.LBB0_140
.LBB0_146:
	b	.LBB0_147
.LBB0_147:
	b	.LBB0_148
.LBB0_148:
	movs	r0, #0
	str	r0, [sp, #84]
	movs	r0, #1
	str	r0, [sp, #80]
	b	.LBB0_149
.LBB0_149:
	ldr	r0, [sp, #80]
	cmp	r0, #0
	beq	.LBB0_154
	b	.LBB0_150
.LBB0_150:
=======
	str	r1, [sp, #80]
	ldr	r0, [sp, #80]
	cmp	r0, #65
	blo	.LBB0_163
	b	.LBB0_162
.LBB0_162:
	ldr	r0, [sp, #80]
	cmp	r0, #91
	blo	.LBB0_164
	b	.LBB0_163
.LBB0_163:
	b	.LBB0_165
.LBB0_164:
	ldr	r0, [sp, #80]
	adds	r0, #32
	str	r0, [sp, #80]
>>>>>>> dea52ace
	ldr	r0, [sp, #84]
	ldr	r1, [sp, #80]
	@APP
	adds	r6, r0, #0
.Ltmp82:
	beq	.Ltmp83

	subs	r6, #1
	add	sp, #4
<<<<<<< HEAD
	bne	.Ltmp82
.Ltmp83:
	ldr	r1, [sp]
=======
	bne	.Ltmp80
.Ltmp81:
	str	r1, [sp]
>>>>>>> dea52ace
	adds	r6, r0, #0
.Ltmp84:
	beq	.Ltmp85
	subs	r6, #1
	sub	sp, #4
	bne	.Ltmp84
.Ltmp85:

	@NO_APP
<<<<<<< HEAD
	str	r1, [sp, #80]
	b	.LBB0_151
.LBB0_151:
	ldr	r0, [sp, #80]
	str	r0, [sp, #88]
	b	.LBB0_152
.LBB0_152:
	b	.LBB0_153
.LBB0_153:
	ldr	r0, [sp, #84]
	adds	r0, r0, #1
	str	r0, [sp, #84]
	b	.LBB0_149
.LBB0_154:
	b	.LBB0_155
.LBB0_155:
	b	.LBB0_156
.LBB0_156:
	b	.LBB0_157
.LBB0_157:
=======
	b	.LBB0_165
.LBB0_165:
	ldr	r0, [sp, #84]
	adds	r0, r0, #1
	str	r0, [sp, #84]
	b	.LBB0_160
.LBB0_166:
	b	.LBB0_167
.LBB0_167:
	b	.LBB0_168
.LBB0_168:
>>>>>>> dea52ace
	movs	r0, #0
	str	r0, [sp, #84]
	movs	r0, #1
	str	r0, [sp, #80]
<<<<<<< HEAD
	b	.LBB0_158
.LBB0_158:
	ldr	r0, [sp, #80]
	cmp	r0, #0
	beq	.LBB0_161
	b	.LBB0_159
.LBB0_159:
=======
	b	.LBB0_169
.LBB0_169:
	ldr	r0, [sp, #80]
	cmp	r0, #0
	beq	.LBB0_174
	b	.LBB0_170
.LBB0_170:
>>>>>>> dea52ace
	ldr	r0, [sp, #84]
	@APP
	adds	r6, r0, #0
.Ltmp86:
	beq	.Ltmp87

	subs	r6, #1
	add	sp, #4
	bne	.Ltmp86
.Ltmp87:
	ldr	r1, [sp]
	adds	r6, r0, #0
.Ltmp88:
	beq	.Ltmp89
	subs	r6, #1
	sub	sp, #4
	bne	.Ltmp88
.Ltmp89:

	@NO_APP
	str	r1, [sp, #80]
<<<<<<< HEAD
	b	.LBB0_160
.LBB0_160:
	ldr	r0, [sp, #84]
	adds	r0, r0, #1
	str	r0, [sp, #84]
	b	.LBB0_158
.LBB0_161:
	ldr	r0, [sp, #84]
	subs	r0, r0, #1
	str	r0, [sp, #76]
	b	.LBB0_162
.LBB0_162:
	ldr	r0, [sp, #76]
	subs	r0, r0, #1
	str	r0, [sp, #76]
	ldr	r0, [sp, #76]
	lsrs	r0, r0, #1
	str	r0, [sp, #72]
	b	.LBB0_163
.LBB0_163:
	ldr	r0, [sp, #72]
	lsrs	r0, r0, #3
	cmp	r0, #124
	bls	.LBB0_164
	b	.LBB0_166
.LBB0_164:
	ldr	r0, [sp, #72]
=======
	b	.LBB0_171
.LBB0_171:
	ldr	r0, [sp, #80]
	str	r0, [sp, #88]
	b	.LBB0_172
.LBB0_172:
	b	.LBB0_173
.LBB0_173:
	ldr	r0, [sp, #84]
	adds	r0, r0, #1
	str	r0, [sp, #84]
	b	.LBB0_169
.LBB0_174:
	b	.LBB0_175
.LBB0_175:
	b	.LBB0_176
.LBB0_176:
	b	.LBB0_177
.LBB0_177:
	movs	r0, #0
	str	r0, [sp, #84]
	movs	r0, #1
	str	r0, [sp, #80]
	b	.LBB0_178
.LBB0_178:
	ldr	r0, [sp, #80]
	cmp	r0, #0
	beq	.LBB0_181
	b	.LBB0_179
.LBB0_179:
	ldr	r0, [sp, #84]
>>>>>>> dea52ace
	@APP
	adds	r6, r0, #0
.Ltmp90:
	beq	.Ltmp91

	subs	r6, #1
	add	sp, #4
	bne	.Ltmp90
.Ltmp91:
	ldr	r1, [sp]
	adds	r6, r0, #0
.Ltmp92:
	beq	.Ltmp93
	subs	r6, #1
	sub	sp, #4
	bne	.Ltmp92
.Ltmp93:

	@NO_APP
	str	r1, [sp, #80]
	b	.LBB0_180
.LBB0_180:
	ldr	r0, [sp, #84]
	adds	r0, r0, #1
	str	r0, [sp, #84]
	b	.LBB0_178
.LBB0_181:
	ldr	r0, [sp, #84]
	subs	r0, r0, #1
	str	r0, [sp, #76]
	b	.LBB0_182
.LBB0_182:
	ldr	r0, [sp, #76]
	subs	r0, r0, #1
	str	r0, [sp, #76]
	ldr	r0, [sp, #76]
	lsrs	r0, r0, #1
	str	r0, [sp, #72]
	b	.LBB0_183
.LBB0_183:
	ldr	r0, [sp, #72]
	lsrs	r0, r0, #3
	cmp	r0, #124
	bls	.LBB0_184
	b	.LBB0_186
.LBB0_184:
	ldr	r0, [sp, #72]
	@APP
	adds	r6, r0, #0
.Ltmp94:
	beq	.Ltmp95

	subs	r6, #1
	add	sp, #4
	bne	.Ltmp94
.Ltmp95:
	ldr	r1, [sp]
	adds	r6, r0, #0
.Ltmp96:
	beq	.Ltmp97
	subs	r6, #1
	sub	sp, #4
	bne	.Ltmp96
.Ltmp97:

	@NO_APP
	str	r1, [sp, #80]
	ldr	r0, [sp, #76]
	ldr	r1, [sp, #72]
	subs	r0, r0, r1
	@APP
	adds	r6, r0, #0
.Ltmp98:
	beq	.Ltmp99

	subs	r6, #1
	add	sp, #4
<<<<<<< HEAD
	bne	.Ltmp98
.Ltmp99:
	str	r1, [sp]
=======
	bne	.Ltmp96
.Ltmp97:
	ldr	r1, [sp]
>>>>>>> dea52ace
	adds	r6, r0, #0
.Ltmp100:
	beq	.Ltmp101
	subs	r6, #1
	sub	sp, #4
	bne	.Ltmp100
.Ltmp101:

	@NO_APP
	str	r1, [sp, #84]
	ldr	r0, [sp, #72]
	ldr	r1, [sp, #84]
	@APP
	adds	r6, r0, #0
.Ltmp102:
	beq	.Ltmp103

	subs	r6, #1
	add	sp, #4
	bne	.Ltmp102
.Ltmp103:
	str	r1, [sp]
	adds	r6, r0, #0
.Ltmp104:
	beq	.Ltmp105
	subs	r6, #1
	sub	sp, #4
	bne	.Ltmp104
.Ltmp105:

	@NO_APP
<<<<<<< HEAD
	b	.LBB0_165
.LBB0_165:
	ldr	r0, [sp, #72]
	subs	r0, r0, #1
	str	r0, [sp, #72]
	b	.LBB0_163
.LBB0_166:
	b	.LBB0_167
.LBB0_167:
	b	.LBB0_168
.LBB0_168:
	movs	r0, #0
	str	r0, [sp, #84]
	movs	r0, #1
	str	r0, [sp, #80]
	b	.LBB0_169
.LBB0_169:
	ldr	r0, [sp, #80]
	cmp	r0, #0
	beq	.LBB0_174
	b	.LBB0_170
.LBB0_170:
	ldr	r0, [sp, #84]
=======
	ldr	r0, [sp, #76]
	ldr	r1, [sp, #72]
	subs	r0, r0, r1
	ldr	r1, [sp, #80]
>>>>>>> dea52ace
	@APP
	adds	r6, r0, #0
.Ltmp106:
	beq	.Ltmp107

	subs	r6, #1
	add	sp, #4
<<<<<<< HEAD
	bne	.Ltmp106
.Ltmp107:
	ldr	r1, [sp]
=======
	bne	.Ltmp104
.Ltmp105:
	str	r1, [sp]
>>>>>>> dea52ace
	adds	r6, r0, #0
.Ltmp108:
	beq	.Ltmp109
	subs	r6, #1
	sub	sp, #4
	bne	.Ltmp108
.Ltmp109:

	@NO_APP
<<<<<<< HEAD
	str	r1, [sp, #80]
	b	.LBB0_171
.LBB0_171:
	ldr	r0, [sp, #80]
	str	r0, [sp, #88]
	b	.LBB0_172
.LBB0_172:
	b	.LBB0_173
.LBB0_173:
	ldr	r0, [sp, #84]
	adds	r0, r0, #1
	str	r0, [sp, #84]
	b	.LBB0_169
.LBB0_174:
	b	.LBB0_175
.LBB0_175:
	b	.LBB0_176
.LBB0_176:
	movs	r0, #10
	str	r0, [sp, #88]
	b	.LBB0_177
.LBB0_177:
	movs	r0, #5
	movs	r1, #97
	@APP
	adds	r6, r0, #0
=======
	b	.LBB0_185
.LBB0_185:
	ldr	r0, [sp, #72]
	subs	r0, r0, #1
	str	r0, [sp, #72]
	b	.LBB0_183
.LBB0_186:
	b	.LBB0_187
.LBB0_187:
	b	.LBB0_188
.LBB0_188:
	movs	r0, #0
	str	r0, [sp, #84]
	movs	r0, #1
	str	r0, [sp, #80]
	b	.LBB0_189
.LBB0_189:
	ldr	r0, [sp, #80]
	cmp	r0, #0
	beq	.LBB0_194
	b	.LBB0_190
.LBB0_190:
	ldr	r0, [sp, #84]
	@APP
	adds	r6, r0, #0
.Ltmp108:
	beq	.Ltmp109
	subs	r6, #1
	add	sp, #4
	bne	.Ltmp108
.Ltmp109:
	ldr	r1, [sp]
	adds	r6, r0, #0
>>>>>>> dea52ace
.Ltmp110:
	beq	.Ltmp111
	str	r1, [sp]
	subs	r6, #1
	add	sp, #4
	bne	.Ltmp110
.Ltmp111:

	adds	r6, r0, #0
.Ltmp112:
	beq	.Ltmp113
	subs	r6, #1
	sub	sp, #4
	bne	.Ltmp112
.Ltmp113:

	@NO_APP
<<<<<<< HEAD
	b	.LBB0_178
.LBB0_178:
	movs	r0, #0
	str	r0, [sp, #84]
	movs	r0, #1
	str	r0, [sp, #80]
	b	.LBB0_179
.LBB0_179:
	ldr	r0, [sp, #80]
	cmp	r0, #0
	beq	.LBB0_184
	b	.LBB0_180
.LBB0_180:
=======
	str	r1, [sp, #80]
	b	.LBB0_191
.LBB0_191:
	ldr	r0, [sp, #80]
	str	r0, [sp, #88]
	b	.LBB0_192
.LBB0_192:
	b	.LBB0_193
.LBB0_193:
	ldr	r0, [sp, #84]
	adds	r0, r0, #1
	str	r0, [sp, #84]
	b	.LBB0_189
.LBB0_194:
	b	.LBB0_195
.LBB0_195:
	b	.LBB0_196
.LBB0_196:
	movs	r0, #10
	str	r0, [sp, #88]
	b	.LBB0_197
.LBB0_197:
	b	.LBB0_198
.LBB0_198:
	movs	r0, #0
	str	r0, [sp, #84]
	b	.LBB0_199
.LBB0_199:
	ldr	r0, [sp, #84]
	cmp	r0, #4
	bhi	.LBB0_202
	b	.LBB0_200
.LBB0_200:
>>>>>>> dea52ace
	ldr	r0, [sp, #84]
	movs	r1, #97
	@APP
	adds	r6, r0, #0
.Ltmp114:
	beq	.Ltmp115

	subs	r6, #1
	add	sp, #4
<<<<<<< HEAD
	bne	.Ltmp114
.Ltmp115:
	ldr	r1, [sp]
=======
	bne	.Ltmp112
.Ltmp113:
	str	r1, [sp]
>>>>>>> dea52ace
	adds	r6, r0, #0
.Ltmp116:
	beq	.Ltmp117
	subs	r6, #1
	sub	sp, #4
	bne	.Ltmp116
.Ltmp117:

	@NO_APP
<<<<<<< HEAD
	str	r1, [sp, #80]
	b	.LBB0_181
.LBB0_181:
	ldr	r0, [sp, #80]
	str	r0, [sp, #88]
	b	.LBB0_182
.LBB0_182:
	b	.LBB0_183
.LBB0_183:
	ldr	r0, [sp, #84]
	adds	r0, r0, #1
	str	r0, [sp, #84]
	b	.LBB0_179
.LBB0_184:
	b	.LBB0_185
.LBB0_185:
	b	.LBB0_186
.LBB0_186:
	b	.LBB0_187
.LBB0_187:
	b	.LBB0_187
=======
	b	.LBB0_201
.LBB0_201:
	ldr	r0, [sp, #84]
	adds	r0, r0, #1
	str	r0, [sp, #84]
	b	.LBB0_199
.LBB0_202:
	b	.LBB0_203
.LBB0_203:
	b	.LBB0_204
.LBB0_204:
	movs	r0, #0
	str	r0, [sp, #84]
	movs	r0, #1
	str	r0, [sp, #80]
	b	.LBB0_205
.LBB0_205:
	ldr	r0, [sp, #80]
	cmp	r0, #0
	beq	.LBB0_210
	b	.LBB0_206
.LBB0_206:
	ldr	r0, [sp, #84]
	@APP
	adds	r6, r0, #0
.Ltmp116:
	beq	.Ltmp117
	subs	r6, #1
	add	sp, #4
	bne	.Ltmp116
.Ltmp117:
	ldr	r1, [sp]
	adds	r6, r0, #0
.Ltmp118:
	beq	.Ltmp119
	subs	r6, #1
	sub	sp, #4
	bne	.Ltmp118
.Ltmp119:

	@NO_APP
	str	r1, [sp, #80]
	b	.LBB0_207
.LBB0_207:
	ldr	r0, [sp, #80]
	str	r0, [sp, #88]
	b	.LBB0_208
.LBB0_208:
	b	.LBB0_209
.LBB0_209:
	ldr	r0, [sp, #84]
	adds	r0, r0, #1
	str	r0, [sp, #84]
	b	.LBB0_205
.LBB0_210:
	b	.LBB0_211
.LBB0_211:
	b	.LBB0_212
.LBB0_212:
	b	.LBB0_213
.LBB0_213:
	b	.LBB0_213
>>>>>>> dea52ace
.Lfunc_end0:
	.size	run, .Lfunc_end0-run
	.cantunwind
	.fnend


	.ident	"clang version 8.0.1-9 (tags/RELEASE_801/final)"
	.section	".note.GNU-stack","",%progbits
	.addrsig
	.eabi_attribute	30, 6<|MERGE_RESOLUTION|>--- conflicted
+++ resolved
@@ -406,7 +406,6 @@
 .LBB0_22:
 	b	.LBB0_23
 .LBB0_23:
-<<<<<<< HEAD
 	movs	r0, #118
 	@APP
 	movs	r6, #0
@@ -437,90 +436,10 @@
 .LBB0_24:
 	b	.LBB0_25
 .LBB0_25:
-=======
-	movs	r0, #40
-	str	r0, [sp, #88]
-	b	.LBB0_24
-.LBB0_24:
-	b	.LBB0_25
-.LBB0_25:
-	movs	r0, #118
-	str	r0, [sp, #88]
-	b	.LBB0_26
-.LBB0_26:
-	b	.LBB0_27
-.LBB0_27:
-	movs	r0, #41
-	str	r0, [sp, #88]
-	b	.LBB0_28
-.LBB0_28:
-	b	.LBB0_29
-.LBB0_29:
-	movs	r0, #61
-	str	r0, [sp, #88]
-	b	.LBB0_30
-.LBB0_30:
-	b	.LBB0_31
-.LBB0_31:
-	movs	r0, #0
-	mvns	r1, r0
-	str	r1, [sp, #92]
-	str	r0, [sp, #84]
-	movs	r0, #1
-	str	r0, [sp, #80]
-	b	.LBB0_32
-.LBB0_32:
-	ldr	r0, [sp, #80]
-	cmp	r0, #0
-	beq	.LBB0_37
-	b	.LBB0_33
-.LBB0_33:
-	ldr	r0, [sp, #84]
-	@APP
-	adds	r6, r0, #0
-.Ltmp52:
-	beq	.Ltmp53
-	subs	r6, #1
-	add	sp, #4
-	bne	.Ltmp52
-.Ltmp53:
-	ldr	r1, [sp]
-	adds	r6, r0, #0
-.Ltmp54:
-	beq	.Ltmp55
-	subs	r6, #1
-	sub	sp, #4
-	bne	.Ltmp54
-.Ltmp55:
-
-	@NO_APP
-	str	r1, [sp, #80]
-	ldr	r0, [sp, #80]
-	cmp	r0, #118
-	bne	.LBB0_35
-	b	.LBB0_34
-.LBB0_34:
-	ldr	r0, [sp, #84]
-	str	r0, [sp, #92]
-	b	.LBB0_37
-.LBB0_35:
-	b	.LBB0_36
-.LBB0_36:
-	ldr	r0, [sp, #84]
-	adds	r0, r0, #1
-	str	r0, [sp, #84]
-	b	.LBB0_32
-.LBB0_37:
-	b	.LBB0_38
-.LBB0_38:
-	b	.LBB0_39
-.LBB0_39:
->>>>>>> dea52ace
 	ldr	r0, [sp, #132]
 	str	r0, [sp, #84]
 	ldr	r0, [sp, #84]
 	cmp	r0, #0
-<<<<<<< HEAD
 	bne	.LBB0_29
 	b	.LBB0_26
 .LBB0_26:
@@ -543,36 +462,11 @@
 	str	r0, [sp, #88]
 	b	.LBB0_32
 .LBB0_32:
-=======
-	bne	.LBB0_43
-	b	.LBB0_40
-.LBB0_40:
-	b	.LBB0_41
-.LBB0_41:
-	movs	r0, #48
-	str	r0, [sp, #88]
-	b	.LBB0_42
-.LBB0_42:
-	b	.LBB0_59
-.LBB0_43:
-	ldr	r0, [sp, #92]
-	cmp	r0, #0
-	bge	.LBB0_47
-	b	.LBB0_44
-.LBB0_44:
-	b	.LBB0_45
-.LBB0_45:
-	movs	r0, #45
-	str	r0, [sp, #88]
-	b	.LBB0_46
-.LBB0_46:
->>>>>>> dea52ace
 	ldr	r0, [sp, #92]
 	rsbs	r0, r0, #0
 	str	r0, [sp, #92]
 	ldr	r0, [sp, #132]
 	str	r0, [sp, #84]
-<<<<<<< HEAD
 	b	.LBB0_33
 .LBB0_33:
 	movs	r0, #0
@@ -585,20 +479,6 @@
 	bhi	.LBB0_44
 	b	.LBB0_35
 .LBB0_35:
-=======
-	b	.LBB0_47
-.LBB0_47:
-	movs	r0, #0
-	str	r0, [sp, #80]
-	str	r0, [sp, #76]
-	b	.LBB0_48
-.LBB0_48:
-	ldr	r0, [sp, #76]
-	cmp	r0, #7
-	bhi	.LBB0_58
-	b	.LBB0_49
-.LBB0_49:
->>>>>>> dea52ace
 	ldr	r0, [sp, #84]
 	movs	r1, #15
 	ands	r0, r1
@@ -608,7 +488,6 @@
 	str	r0, [sp, #84]
 	ldr	r0, [sp, #80]
 	cmp	r0, #0
-<<<<<<< HEAD
 	bne	.LBB0_40
 	b	.LBB0_36
 .LBB0_36:
@@ -663,29 +542,12 @@
 .LBB0_52:
 	movs	r0, #115
 	str	r0, [sp, #88]
-=======
-	bne	.LBB0_54
-	b	.LBB0_50
-.LBB0_50:
-	ldr	r0, [sp, #72]
-	cmp	r0, #0
-	beq	.LBB0_52
-	b	.LBB0_51
-.LBB0_51:
-	movs	r0, #1
-	str	r0, [sp, #80]
->>>>>>> dea52ace
 	b	.LBB0_53
-.LBB0_52:
-	b	.LBB0_57
 .LBB0_53:
 	b	.LBB0_54
 .LBB0_54:
-<<<<<<< HEAD
 	movs	r0, #40
 	str	r0, [sp, #88]
-=======
->>>>>>> dea52ace
 	b	.LBB0_55
 .LBB0_55:
 	ldr	r0, [sp, #72]
@@ -700,26 +562,18 @@
 	str	r0, [sp, #76]
 	b	.LBB0_48
 .LBB0_58:
-<<<<<<< HEAD
 	movs	r0, #41
 	str	r0, [sp, #88]
-=======
->>>>>>> dea52ace
 	b	.LBB0_59
 .LBB0_59:
 	b	.LBB0_60
 .LBB0_60:
-<<<<<<< HEAD
 	movs	r0, #61
-=======
-	movs	r0, #10
->>>>>>> dea52ace
 	str	r0, [sp, #88]
 	b	.LBB0_61
 .LBB0_61:
 	b	.LBB0_62
 .LBB0_62:
-<<<<<<< HEAD
 	movs	r0, #111
 	@APP
 	movs	r6, #0
@@ -746,51 +600,32 @@
 
 	@NO_APP
 	str	r1, [sp, #92]
-=======
-	movs	r0, #112
-	str	r0, [sp, #88]
->>>>>>> dea52ace
 	b	.LBB0_63
 .LBB0_63:
 	b	.LBB0_64
 .LBB0_64:
-<<<<<<< HEAD
 	ldr	r0, [sp, #132]
 	str	r0, [sp, #84]
 	ldr	r0, [sp, #84]
 	cmp	r0, #0
 	bne	.LBB0_68
-=======
-	movs	r0, #111
-	str	r0, [sp, #88]
->>>>>>> dea52ace
 	b	.LBB0_65
 .LBB0_65:
 	b	.LBB0_66
 .LBB0_66:
-<<<<<<< HEAD
 	movs	r0, #48
-=======
-	movs	r0, #115
->>>>>>> dea52ace
 	str	r0, [sp, #88]
 	b	.LBB0_67
 .LBB0_67:
 	b	.LBB0_84
 .LBB0_68:
-<<<<<<< HEAD
 	ldr	r0, [sp, #92]
 	cmp	r0, #0
 	bge	.LBB0_72
-=======
-	movs	r0, #40
-	str	r0, [sp, #88]
->>>>>>> dea52ace
 	b	.LBB0_69
 .LBB0_69:
 	b	.LBB0_70
 .LBB0_70:
-<<<<<<< HEAD
 	movs	r0, #45
 	str	r0, [sp, #88]
 	b	.LBB0_71
@@ -812,70 +647,6 @@
 	bhi	.LBB0_83
 	b	.LBB0_74
 .LBB0_74:
-=======
-	movs	r0, #111
-	str	r0, [sp, #88]
-	b	.LBB0_71
-.LBB0_71:
-	b	.LBB0_72
-.LBB0_72:
-	movs	r0, #41
-	str	r0, [sp, #88]
-	b	.LBB0_73
-.LBB0_73:
-	b	.LBB0_74
-.LBB0_74:
-	movs	r0, #61
-	str	r0, [sp, #88]
-	b	.LBB0_75
-.LBB0_75:
-	b	.LBB0_76
-.LBB0_76:
-	movs	r0, #0
-	mvns	r1, r0
-	str	r1, [sp, #92]
-	str	r0, [sp, #84]
-	movs	r0, #1
-	str	r0, [sp, #80]
-	b	.LBB0_77
-.LBB0_77:
-	ldr	r0, [sp, #80]
-	cmp	r0, #0
-	beq	.LBB0_82
-	b	.LBB0_78
-.LBB0_78:
-	ldr	r0, [sp, #84]
-	@APP
-	adds	r6, r0, #0
-.Ltmp56:
-	beq	.Ltmp57
-	subs	r6, #1
-	add	sp, #4
-	bne	.Ltmp56
-.Ltmp57:
-	ldr	r1, [sp]
-	adds	r6, r0, #0
-.Ltmp58:
-	beq	.Ltmp59
-	subs	r6, #1
-	sub	sp, #4
-	bne	.Ltmp58
-.Ltmp59:
-
-	@NO_APP
-	str	r1, [sp, #80]
-	ldr	r0, [sp, #80]
-	cmp	r0, #111
-	bne	.LBB0_80
-	b	.LBB0_79
-.LBB0_79:
-	ldr	r0, [sp, #84]
-	str	r0, [sp, #92]
-	b	.LBB0_82
-.LBB0_80:
-	b	.LBB0_81
-.LBB0_81:
->>>>>>> dea52ace
 	ldr	r0, [sp, #84]
 	movs	r1, #15
 	ands	r0, r1
@@ -883,7 +654,6 @@
 	ldr	r0, [sp, #84]
 	lsrs	r0, r0, #4
 	str	r0, [sp, #84]
-<<<<<<< HEAD
 	ldr	r0, [sp, #80]
 	cmp	r0, #0
 	bne	.LBB0_79
@@ -956,141 +726,10 @@
 .LBB0_96:
 	b	.LBB0_97
 .LBB0_97:
-=======
-	b	.LBB0_77
-.LBB0_82:
-	b	.LBB0_83
-.LBB0_83:
-	b	.LBB0_84
-.LBB0_84:
-	ldr	r0, [sp, #132]
-	str	r0, [sp, #84]
-	ldr	r0, [sp, #84]
-	cmp	r0, #0
-	bne	.LBB0_88
-	b	.LBB0_85
-.LBB0_85:
-	b	.LBB0_86
-.LBB0_86:
-	movs	r0, #48
-	str	r0, [sp, #88]
-	b	.LBB0_87
-.LBB0_87:
-	b	.LBB0_104
-.LBB0_88:
-	ldr	r0, [sp, #92]
-	cmp	r0, #0
-	bge	.LBB0_92
-	b	.LBB0_89
-.LBB0_89:
-	b	.LBB0_90
-.LBB0_90:
-	movs	r0, #45
-	str	r0, [sp, #88]
-	b	.LBB0_91
-.LBB0_91:
-	ldr	r0, [sp, #92]
-	rsbs	r0, r0, #0
-	str	r0, [sp, #92]
-	ldr	r0, [sp, #132]
-	str	r0, [sp, #84]
-	b	.LBB0_92
-.LBB0_92:
 	movs	r0, #0
-	str	r0, [sp, #80]
-	str	r0, [sp, #76]
-	b	.LBB0_93
-.LBB0_93:
-	ldr	r0, [sp, #76]
-	cmp	r0, #7
-	bhi	.LBB0_103
-	b	.LBB0_94
-.LBB0_94:
-	ldr	r0, [sp, #84]
-	movs	r1, #15
-	ands	r0, r1
-	str	r0, [sp, #72]
-	ldr	r0, [sp, #84]
-	lsrs	r0, r0, #4
-	str	r0, [sp, #84]
-	ldr	r0, [sp, #80]
-	cmp	r0, #0
-	bne	.LBB0_99
-	b	.LBB0_95
-.LBB0_95:
-	ldr	r0, [sp, #72]
-	cmp	r0, #0
-	beq	.LBB0_97
-	b	.LBB0_96
-.LBB0_96:
+	str	r0, [sp, #84]
 	movs	r0, #1
 	str	r0, [sp, #80]
-	b	.LBB0_98
-.LBB0_97:
-	b	.LBB0_102
-.LBB0_98:
-	b	.LBB0_99
-.LBB0_99:
-	b	.LBB0_100
-.LBB0_100:
-	ldr	r0, [sp, #72]
-	adds	r0, #48
-	str	r0, [sp, #88]
-	b	.LBB0_101
-.LBB0_101:
-	b	.LBB0_102
-.LBB0_102:
-	ldr	r0, [sp, #76]
-	adds	r0, r0, #1
-	str	r0, [sp, #76]
-	b	.LBB0_93
-.LBB0_103:
-	b	.LBB0_104
-.LBB0_104:
-	b	.LBB0_105
-.LBB0_105:
-	movs	r0, #10
-	str	r0, [sp, #88]
-	b	.LBB0_106
-.LBB0_106:
-	b	.LBB0_107
-.LBB0_107:
-	movs	r0, #115
-	str	r0, [sp, #88]
-	b	.LBB0_108
-.LBB0_108:
-	b	.LBB0_109
-.LBB0_109:
-	movs	r0, #105
-	str	r0, [sp, #88]
-	b	.LBB0_110
-.LBB0_110:
-	b	.LBB0_111
-.LBB0_111:
-	movs	r0, #122
-	str	r0, [sp, #88]
-	b	.LBB0_112
-.LBB0_112:
-	b	.LBB0_113
-.LBB0_113:
-	movs	r0, #101
-	str	r0, [sp, #88]
-	b	.LBB0_114
-.LBB0_114:
-	b	.LBB0_115
-.LBB0_115:
-	movs	r0, #61
-	str	r0, [sp, #88]
-	b	.LBB0_116
-.LBB0_116:
-	b	.LBB0_117
-.LBB0_117:
->>>>>>> dea52ace
-	movs	r0, #0
-	str	r0, [sp, #84]
-	movs	r0, #1
-	str	r0, [sp, #80]
-<<<<<<< HEAD
 	b	.LBB0_98
 .LBB0_98:
 	ldr	r0, [sp, #80]
@@ -1133,54 +772,10 @@
 .LBB0_102:
 	b	.LBB0_103
 .LBB0_103:
-=======
-	b	.LBB0_118
-.LBB0_118:
-	ldr	r0, [sp, #80]
-	cmp	r0, #0
-	beq	.LBB0_121
-	b	.LBB0_119
-.LBB0_119:
-	ldr	r0, [sp, #84]
-	@APP
-	adds	r6, r0, #0
-.Ltmp60:
-	beq	.Ltmp61
-	subs	r6, #1
-	add	sp, #4
-	bne	.Ltmp60
-.Ltmp61:
-	ldr	r1, [sp]
-	adds	r6, r0, #0
-.Ltmp62:
-	beq	.Ltmp63
-	subs	r6, #1
-	sub	sp, #4
-	bne	.Ltmp62
-.Ltmp63:
-
-	@NO_APP
-	str	r1, [sp, #80]
-	b	.LBB0_120
-.LBB0_120:
-	ldr	r0, [sp, #84]
-	adds	r0, r0, #1
-	str	r0, [sp, #84]
-	b	.LBB0_118
-.LBB0_121:
-	ldr	r0, [sp, #84]
-	subs	r0, r0, #1
-	str	r0, [sp, #92]
-	b	.LBB0_122
-.LBB0_122:
-	b	.LBB0_123
-.LBB0_123:
->>>>>>> dea52ace
 	ldr	r0, [sp, #132]
 	str	r0, [sp, #84]
 	ldr	r0, [sp, #84]
 	cmp	r0, #0
-<<<<<<< HEAD
 	bne	.LBB0_107
 	b	.LBB0_104
 .LBB0_104:
@@ -1202,29 +797,6 @@
 	bhi	.LBB0_118
 	b	.LBB0_109
 .LBB0_109:
-=======
-	bne	.LBB0_127
-	b	.LBB0_124
-.LBB0_124:
-	b	.LBB0_125
-.LBB0_125:
-	movs	r0, #48
-	str	r0, [sp, #88]
-	b	.LBB0_126
-.LBB0_126:
-	b	.LBB0_139
-.LBB0_127:
-	movs	r0, #0
-	str	r0, [sp, #80]
-	str	r0, [sp, #76]
-	b	.LBB0_128
-.LBB0_128:
-	ldr	r0, [sp, #76]
-	cmp	r0, #7
-	bhi	.LBB0_138
-	b	.LBB0_129
-.LBB0_129:
->>>>>>> dea52ace
 	ldr	r0, [sp, #84]
 	movs	r1, #15
 	ands	r0, r1
@@ -1234,7 +806,6 @@
 	str	r0, [sp, #84]
 	ldr	r0, [sp, #80]
 	cmp	r0, #0
-<<<<<<< HEAD
 	bne	.LBB0_114
 	b	.LBB0_110
 .LBB0_110:
@@ -1275,53 +846,10 @@
 .LBB0_121:
 	b	.LBB0_122
 .LBB0_122:
-=======
-	bne	.LBB0_134
-	b	.LBB0_130
-.LBB0_130:
-	ldr	r0, [sp, #72]
-	cmp	r0, #0
-	beq	.LBB0_132
-	b	.LBB0_131
-.LBB0_131:
+	movs	r0, #0
+	str	r0, [sp, #84]
 	movs	r0, #1
 	str	r0, [sp, #80]
-	b	.LBB0_133
-.LBB0_132:
-	b	.LBB0_137
-.LBB0_133:
-	b	.LBB0_134
-.LBB0_134:
-	b	.LBB0_135
-.LBB0_135:
-	ldr	r0, [sp, #72]
-	adds	r0, #48
-	str	r0, [sp, #88]
-	b	.LBB0_136
-.LBB0_136:
-	b	.LBB0_137
-.LBB0_137:
-	ldr	r0, [sp, #76]
-	adds	r0, r0, #1
-	str	r0, [sp, #76]
-	b	.LBB0_128
-.LBB0_138:
-	b	.LBB0_139
-.LBB0_139:
-	b	.LBB0_140
-.LBB0_140:
-	movs	r0, #10
-	str	r0, [sp, #88]
-	b	.LBB0_141
-.LBB0_141:
-	b	.LBB0_142
-.LBB0_142:
->>>>>>> dea52ace
-	movs	r0, #0
-	str	r0, [sp, #84]
-	movs	r0, #1
-	str	r0, [sp, #80]
-<<<<<<< HEAD
 	b	.LBB0_123
 .LBB0_123:
 	ldr	r0, [sp, #80]
@@ -1365,16 +893,8 @@
 	ldr	r0, [sp, #80]
 	subs	r0, #32
 	str	r0, [sp, #80]
-=======
-	b	.LBB0_143
-.LBB0_143:
-	ldr	r0, [sp, #80]
-	cmp	r0, #0
-	beq	.LBB0_149
-	b	.LBB0_144
-.LBB0_144:
->>>>>>> dea52ace
-	ldr	r0, [sp, #84]
+	ldr	r0, [sp, #84]
+	ldr	r1, [sp, #80]
 	@APP
 	adds	r6, r0, #0
 .Ltmp66:
@@ -1382,15 +902,9 @@
 
 	subs	r6, #1
 	add	sp, #4
-<<<<<<< HEAD
 	bne	.Ltmp66
 .Ltmp67:
 	str	r1, [sp]
-=======
-	bne	.Ltmp64
-.Ltmp65:
-	ldr	r1, [sp]
->>>>>>> dea52ace
 	adds	r6, r0, #0
 .Ltmp68:
 	beq	.Ltmp69
@@ -1400,7 +914,6 @@
 .Ltmp69:
 
 	@NO_APP
-<<<<<<< HEAD
 	b	.LBB0_128
 .LBB0_128:
 	ldr	r0, [sp, #84]
@@ -1423,24 +936,6 @@
 	beq	.LBB0_137
 	b	.LBB0_133
 .LBB0_133:
-=======
-	str	r1, [sp, #80]
-	ldr	r0, [sp, #80]
-	cmp	r0, #97
-	blo	.LBB0_146
-	b	.LBB0_145
-.LBB0_145:
-	ldr	r0, [sp, #80]
-	cmp	r0, #123
-	blo	.LBB0_147
-	b	.LBB0_146
-.LBB0_146:
-	b	.LBB0_148
-.LBB0_147:
-	ldr	r0, [sp, #80]
-	subs	r0, #32
-	str	r0, [sp, #80]
->>>>>>> dea52ace
 	ldr	r0, [sp, #84]
 	ldr	r1, [sp, #80]
 	@APP
@@ -1450,15 +945,9 @@
 
 	subs	r6, #1
 	add	sp, #4
-<<<<<<< HEAD
 	bne	.Ltmp70
 .Ltmp71:
 	ldr	r1, [sp]
-=======
-	bne	.Ltmp68
-.Ltmp69:
-	str	r1, [sp]
->>>>>>> dea52ace
 	adds	r6, r0, #0
 .Ltmp72:
 	beq	.Ltmp73
@@ -1468,7 +957,6 @@
 .Ltmp73:
 
 	@NO_APP
-<<<<<<< HEAD
 	str	r1, [sp, #80]
 	b	.LBB0_134
 .LBB0_134:
@@ -1487,19 +975,6 @@
 .LBB0_138:
 	b	.LBB0_139
 .LBB0_139:
-=======
-	b	.LBB0_148
-.LBB0_148:
-	ldr	r0, [sp, #84]
-	adds	r0, r0, #1
-	str	r0, [sp, #84]
-	b	.LBB0_143
-.LBB0_149:
-	b	.LBB0_150
-.LBB0_150:
-	b	.LBB0_151
-.LBB0_151:
->>>>>>> dea52ace
 	movs	r0, #0
 	str	r0, [sp, #84]
 	movs	r0, #1
@@ -1508,15 +983,9 @@
 .LBB0_140:
 	ldr	r0, [sp, #80]
 	cmp	r0, #0
-<<<<<<< HEAD
 	beq	.LBB0_146
 	b	.LBB0_141
 .LBB0_141:
-=======
-	beq	.LBB0_157
-	b	.LBB0_153
-.LBB0_153:
->>>>>>> dea52ace
 	ldr	r0, [sp, #84]
 	@APP
 	adds	r6, r0, #0
@@ -1538,7 +1007,6 @@
 
 	@NO_APP
 	str	r1, [sp, #80]
-<<<<<<< HEAD
 	ldr	r0, [sp, #80]
 	cmp	r0, #65
 	blo	.LBB0_143
@@ -1552,33 +1020,6 @@
 	b	.LBB0_145
 .LBB0_144:
 	ldr	r0, [sp, #80]
-	adds	r0, #32
-=======
-	b	.LBB0_154
-.LBB0_154:
-	ldr	r0, [sp, #80]
-	str	r0, [sp, #88]
-	b	.LBB0_155
-.LBB0_155:
-	b	.LBB0_156
-.LBB0_156:
-	ldr	r0, [sp, #84]
-	adds	r0, r0, #1
-	str	r0, [sp, #84]
-	b	.LBB0_152
-.LBB0_157:
-	b	.LBB0_158
-.LBB0_158:
-	b	.LBB0_159
-.LBB0_159:
-	movs	r0, #0
-	str	r0, [sp, #84]
-	movs	r0, #1
->>>>>>> dea52ace
-	str	r0, [sp, #80]
-	b	.LBB0_160
-.LBB0_160:
-	ldr	r0, [sp, #80]
 	cmp	r0, #0
 	beq	.LBB0_166
 	b	.LBB0_161
@@ -1591,15 +1032,9 @@
 
 	subs	r6, #1
 	add	sp, #4
-<<<<<<< HEAD
 	bne	.Ltmp78
 .Ltmp79:
 	str	r1, [sp]
-=======
-	bne	.Ltmp76
-.Ltmp77:
-	ldr	r1, [sp]
->>>>>>> dea52ace
 	adds	r6, r0, #0
 .Ltmp80:
 	beq	.Ltmp81
@@ -1609,7 +1044,6 @@
 .Ltmp81:
 
 	@NO_APP
-<<<<<<< HEAD
 	b	.LBB0_145
 .LBB0_145:
 	ldr	r0, [sp, #84]
@@ -1632,24 +1066,6 @@
 	beq	.LBB0_154
 	b	.LBB0_150
 .LBB0_150:
-=======
-	str	r1, [sp, #80]
-	ldr	r0, [sp, #80]
-	cmp	r0, #65
-	blo	.LBB0_163
-	b	.LBB0_162
-.LBB0_162:
-	ldr	r0, [sp, #80]
-	cmp	r0, #91
-	blo	.LBB0_164
-	b	.LBB0_163
-.LBB0_163:
-	b	.LBB0_165
-.LBB0_164:
-	ldr	r0, [sp, #80]
-	adds	r0, #32
-	str	r0, [sp, #80]
->>>>>>> dea52ace
 	ldr	r0, [sp, #84]
 	ldr	r1, [sp, #80]
 	@APP
@@ -1659,15 +1075,9 @@
 
 	subs	r6, #1
 	add	sp, #4
-<<<<<<< HEAD
 	bne	.Ltmp82
 .Ltmp83:
 	ldr	r1, [sp]
-=======
-	bne	.Ltmp80
-.Ltmp81:
-	str	r1, [sp]
->>>>>>> dea52ace
 	adds	r6, r0, #0
 .Ltmp84:
 	beq	.Ltmp85
@@ -1677,7 +1087,6 @@
 .Ltmp85:
 
 	@NO_APP
-<<<<<<< HEAD
 	str	r1, [sp, #80]
 	b	.LBB0_151
 .LBB0_151:
@@ -1698,24 +1107,10 @@
 .LBB0_156:
 	b	.LBB0_157
 .LBB0_157:
-=======
-	b	.LBB0_165
-.LBB0_165:
-	ldr	r0, [sp, #84]
-	adds	r0, r0, #1
-	str	r0, [sp, #84]
-	b	.LBB0_160
-.LBB0_166:
-	b	.LBB0_167
-.LBB0_167:
-	b	.LBB0_168
-.LBB0_168:
->>>>>>> dea52ace
 	movs	r0, #0
 	str	r0, [sp, #84]
 	movs	r0, #1
 	str	r0, [sp, #80]
-<<<<<<< HEAD
 	b	.LBB0_158
 .LBB0_158:
 	ldr	r0, [sp, #80]
@@ -1723,15 +1118,6 @@
 	beq	.LBB0_161
 	b	.LBB0_159
 .LBB0_159:
-=======
-	b	.LBB0_169
-.LBB0_169:
-	ldr	r0, [sp, #80]
-	cmp	r0, #0
-	beq	.LBB0_174
-	b	.LBB0_170
-.LBB0_170:
->>>>>>> dea52ace
 	ldr	r0, [sp, #84]
 	@APP
 	adds	r6, r0, #0
@@ -1753,7 +1139,6 @@
 
 	@NO_APP
 	str	r1, [sp, #80]
-<<<<<<< HEAD
 	b	.LBB0_160
 .LBB0_160:
 	ldr	r0, [sp, #84]
@@ -1781,39 +1166,6 @@
 	b	.LBB0_166
 .LBB0_164:
 	ldr	r0, [sp, #72]
-=======
-	b	.LBB0_171
-.LBB0_171:
-	ldr	r0, [sp, #80]
-	str	r0, [sp, #88]
-	b	.LBB0_172
-.LBB0_172:
-	b	.LBB0_173
-.LBB0_173:
-	ldr	r0, [sp, #84]
-	adds	r0, r0, #1
-	str	r0, [sp, #84]
-	b	.LBB0_169
-.LBB0_174:
-	b	.LBB0_175
-.LBB0_175:
-	b	.LBB0_176
-.LBB0_176:
-	b	.LBB0_177
-.LBB0_177:
-	movs	r0, #0
-	str	r0, [sp, #84]
-	movs	r0, #1
-	str	r0, [sp, #80]
-	b	.LBB0_178
-.LBB0_178:
-	ldr	r0, [sp, #80]
-	cmp	r0, #0
-	beq	.LBB0_181
-	b	.LBB0_179
-.LBB0_179:
-	ldr	r0, [sp, #84]
->>>>>>> dea52ace
 	@APP
 	adds	r6, r0, #0
 .Ltmp90:
@@ -1891,15 +1243,9 @@
 
 	subs	r6, #1
 	add	sp, #4
-<<<<<<< HEAD
 	bne	.Ltmp98
 .Ltmp99:
 	str	r1, [sp]
-=======
-	bne	.Ltmp96
-.Ltmp97:
-	ldr	r1, [sp]
->>>>>>> dea52ace
 	adds	r6, r0, #0
 .Ltmp100:
 	beq	.Ltmp101
@@ -1931,7 +1277,6 @@
 .Ltmp105:
 
 	@NO_APP
-<<<<<<< HEAD
 	b	.LBB0_165
 .LBB0_165:
 	ldr	r0, [sp, #72]
@@ -1955,12 +1300,6 @@
 	b	.LBB0_170
 .LBB0_170:
 	ldr	r0, [sp, #84]
-=======
-	ldr	r0, [sp, #76]
-	ldr	r1, [sp, #72]
-	subs	r0, r0, r1
-	ldr	r1, [sp, #80]
->>>>>>> dea52ace
 	@APP
 	adds	r6, r0, #0
 .Ltmp106:
@@ -1968,15 +1307,9 @@
 
 	subs	r6, #1
 	add	sp, #4
-<<<<<<< HEAD
 	bne	.Ltmp106
 .Ltmp107:
 	ldr	r1, [sp]
-=======
-	bne	.Ltmp104
-.Ltmp105:
-	str	r1, [sp]
->>>>>>> dea52ace
 	adds	r6, r0, #0
 .Ltmp108:
 	beq	.Ltmp109
@@ -1986,7 +1319,6 @@
 .Ltmp109:
 
 	@NO_APP
-<<<<<<< HEAD
 	str	r1, [sp, #80]
 	b	.LBB0_171
 .LBB0_171:
@@ -2013,41 +1345,6 @@
 	movs	r1, #97
 	@APP
 	adds	r6, r0, #0
-=======
-	b	.LBB0_185
-.LBB0_185:
-	ldr	r0, [sp, #72]
-	subs	r0, r0, #1
-	str	r0, [sp, #72]
-	b	.LBB0_183
-.LBB0_186:
-	b	.LBB0_187
-.LBB0_187:
-	b	.LBB0_188
-.LBB0_188:
-	movs	r0, #0
-	str	r0, [sp, #84]
-	movs	r0, #1
-	str	r0, [sp, #80]
-	b	.LBB0_189
-.LBB0_189:
-	ldr	r0, [sp, #80]
-	cmp	r0, #0
-	beq	.LBB0_194
-	b	.LBB0_190
-.LBB0_190:
-	ldr	r0, [sp, #84]
-	@APP
-	adds	r6, r0, #0
-.Ltmp108:
-	beq	.Ltmp109
-	subs	r6, #1
-	add	sp, #4
-	bne	.Ltmp108
-.Ltmp109:
-	ldr	r1, [sp]
-	adds	r6, r0, #0
->>>>>>> dea52ace
 .Ltmp110:
 	beq	.Ltmp111
 	str	r1, [sp]
@@ -2065,7 +1362,6 @@
 .Ltmp113:
 
 	@NO_APP
-<<<<<<< HEAD
 	b	.LBB0_178
 .LBB0_178:
 	movs	r0, #0
@@ -2079,41 +1375,11 @@
 	beq	.LBB0_184
 	b	.LBB0_180
 .LBB0_180:
-=======
-	str	r1, [sp, #80]
-	b	.LBB0_191
-.LBB0_191:
-	ldr	r0, [sp, #80]
-	str	r0, [sp, #88]
-	b	.LBB0_192
-.LBB0_192:
-	b	.LBB0_193
-.LBB0_193:
-	ldr	r0, [sp, #84]
-	adds	r0, r0, #1
-	str	r0, [sp, #84]
-	b	.LBB0_189
-.LBB0_194:
-	b	.LBB0_195
-.LBB0_195:
-	b	.LBB0_196
-.LBB0_196:
-	movs	r0, #10
-	str	r0, [sp, #88]
-	b	.LBB0_197
-.LBB0_197:
-	b	.LBB0_198
-.LBB0_198:
-	movs	r0, #0
-	str	r0, [sp, #84]
-	b	.LBB0_199
-.LBB0_199:
 	ldr	r0, [sp, #84]
 	cmp	r0, #4
 	bhi	.LBB0_202
 	b	.LBB0_200
 .LBB0_200:
->>>>>>> dea52ace
 	ldr	r0, [sp, #84]
 	movs	r1, #97
 	@APP
@@ -2123,15 +1389,9 @@
 
 	subs	r6, #1
 	add	sp, #4
-<<<<<<< HEAD
 	bne	.Ltmp114
 .Ltmp115:
 	ldr	r1, [sp]
-=======
-	bne	.Ltmp112
-.Ltmp113:
-	str	r1, [sp]
->>>>>>> dea52ace
 	adds	r6, r0, #0
 .Ltmp116:
 	beq	.Ltmp117
@@ -2141,7 +1401,6 @@
 .Ltmp117:
 
 	@NO_APP
-<<<<<<< HEAD
 	str	r1, [sp, #80]
 	b	.LBB0_181
 .LBB0_181:
@@ -2163,70 +1422,6 @@
 	b	.LBB0_187
 .LBB0_187:
 	b	.LBB0_187
-=======
-	b	.LBB0_201
-.LBB0_201:
-	ldr	r0, [sp, #84]
-	adds	r0, r0, #1
-	str	r0, [sp, #84]
-	b	.LBB0_199
-.LBB0_202:
-	b	.LBB0_203
-.LBB0_203:
-	b	.LBB0_204
-.LBB0_204:
-	movs	r0, #0
-	str	r0, [sp, #84]
-	movs	r0, #1
-	str	r0, [sp, #80]
-	b	.LBB0_205
-.LBB0_205:
-	ldr	r0, [sp, #80]
-	cmp	r0, #0
-	beq	.LBB0_210
-	b	.LBB0_206
-.LBB0_206:
-	ldr	r0, [sp, #84]
-	@APP
-	adds	r6, r0, #0
-.Ltmp116:
-	beq	.Ltmp117
-	subs	r6, #1
-	add	sp, #4
-	bne	.Ltmp116
-.Ltmp117:
-	ldr	r1, [sp]
-	adds	r6, r0, #0
-.Ltmp118:
-	beq	.Ltmp119
-	subs	r6, #1
-	sub	sp, #4
-	bne	.Ltmp118
-.Ltmp119:
-
-	@NO_APP
-	str	r1, [sp, #80]
-	b	.LBB0_207
-.LBB0_207:
-	ldr	r0, [sp, #80]
-	str	r0, [sp, #88]
-	b	.LBB0_208
-.LBB0_208:
-	b	.LBB0_209
-.LBB0_209:
-	ldr	r0, [sp, #84]
-	adds	r0, r0, #1
-	str	r0, [sp, #84]
-	b	.LBB0_205
-.LBB0_210:
-	b	.LBB0_211
-.LBB0_211:
-	b	.LBB0_212
-.LBB0_212:
-	b	.LBB0_213
-.LBB0_213:
-	b	.LBB0_213
->>>>>>> dea52ace
 .Lfunc_end0:
 	.size	run, .Lfunc_end0-run
 	.cantunwind
